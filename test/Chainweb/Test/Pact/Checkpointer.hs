{-# LANGUAGE FlexibleContexts #-}
{-# LANGUAGE OverloadedStrings #-}
{-# LANGUAGE QuasiQuotes #-}
{-# LANGUAGE RecordWildCards #-}
{-# LANGUAGE TypeApplications #-}
{-# LANGUAGE BangPatterns #-}

module Chainweb.Test.Pact.Checkpointer (tests) where

import Control.Concurrent.MVar
import Control.DeepSeq
import Control.Exception
import Control.Lens hiding ((.=))
import Control.Monad (void)
import Control.Monad.Reader

import Data.Aeson (Value(..), object, (.=), toJSON)
import Data.Default (def)
import Data.Function
import qualified Data.HashMap.Strict as HM
import Data.Text (Text)
import qualified Data.Map.Strict as M

import NeatInterpolation (text)

import Pact.Gas (freeGasEnv)
import Pact.Interpreter (EvalResult(..), PactDbEnv(..))
import Pact.Native (nativeDefs)
import Pact.Repl
import Pact.Repl.Types
import Pact.Types.Runtime (ExecutionMode(Transactional))
import qualified Pact.Types.Hash as H
import Pact.Types.Logger (newLogger)
import Pact.Types.PactValue
import Pact.Types.Persistence
import Pact.Types.RPC (ContMsg(..))
import Pact.Types.Runtime
import Pact.Types.Server (CommandEnv(..))
import Pact.Types.Type (PrimType(..), Type(..))
import Pact.Types.Exp (Literal(..))

import Test.Tasty
import Test.Tasty.HUnit

-- internal imports

import Chainweb.BlockHash (BlockHash(..), nullBlockHash)
import Chainweb.BlockHeader (BlockHeight(..))
import Chainweb.MerkleLogHash (merkleLogHash)
import Chainweb.Pact.Backend.ChainwebPactDb
import Chainweb.Pact.Backend.InMemoryCheckpointer (initInMemoryCheckpointEnv)
import Chainweb.Pact.Backend.RelationalCheckpointer
import Chainweb.Pact.Backend.Types
import Chainweb.Pact.TransactionExec
    (applyContinuation', applyExec', buildExecParsedCode)
import Chainweb.Pact.Backend.Utils
import Chainweb.Test.Pact.Utils
import Chainweb.Test.Utils

tests :: ScheduledTest
tests = testGroupSch "Checkpointer" [testInMemory, testKeyset, testRelational, testCase "PactDb Regression" testRegress]

testInMemory :: TestTree
testInMemory = checkpointerTest "In-memory Checkpointer" InMem


defModule :: Text -> Text
defModule idx = [text| ;;

(define-keyset 'k$idx (read-keyset 'k$idx))

(module m$idx 'k$idx

  (defschema sch col:integer)

  (deftable tbl:{sch})

  (defun insertTbl (a i)
    (insert tbl a { 'col: i }))

  (defun readTbl ()
    (sort (map (at 'col)
      (select tbl (constantly true)))))

  (defpact dopact (n)
    (step { 'name: n, 'value: 1 })
    (step { 'name: n, 'value: 2 }))

)
(create-table tbl)
(readTbl)
(insertTbl "a" 1)
|]

tIntList :: [Int] -> Term n
tIntList = toTList (TyPrim TyInteger) def . map toTerm

<<<<<<< HEAD
=======
testCheckpointer :: Loggers -> CheckpointEnv -> PactDbState -> Assertion
testCheckpointer loggers CheckpointEnv{..} dbState00 = do

  let logger = newLogger loggers "testCheckpointer"

      runExec :: Env' -> Maybe Value -> Text -> IO EvalResult
      runExec (Env' pactDbEnv) eData eCode = do
          let cmdenv = CommandEnv Nothing Transactional pactDbEnv logger freeGasEnv def
          execMsg <- buildExecParsedCode eData eCode
          applyExec' cmdenv def execMsg [] (H.toUntypedHash (H.hash "" :: H.PactHash)) noSPVSupport

      runCont :: Env' -> PactId -> Int -> IO EvalResult
      runCont (Env' pactDbEnv) pactId step = do
          let contMsg = ContMsg pactId step False Null Nothing
              cmdenv = CommandEnv Nothing Transactional pactDbEnv logger freeGasEnv def
          applyContinuation' cmdenv def contMsg [] (H.toUntypedHash (H.hash "" :: H.PactHash)) noSPVSupport

      ksData :: Text -> Value
      ksData idx =
          object [("k" <> idx) .= object [ "keys" .= ([] :: [Text]), "pred" .= String ">=" ]]

      unwrapState :: PactDbState -> IO Env'
      unwrapState dbs = toEnv' (_pdbsDbEnv dbs)

      wrapState :: Env' -> IO PactDbState
      wrapState dbe' = PactDbState <$> toEnvPersist' dbe'
>>>>>>> 9b0095cb

testKeyset :: TestTree
testKeyset = withResource initializeSQLite freeSQLiteResource (runSQLite keysetTest)

keysetTest ::  IO CheckpointEnv -> TestTree
keysetTest c = testCaseSteps "Keyset test" $ \next -> do

  CheckpointEnv {..} <- c

  let hash00 = nullBlockHash

  next "init"

  _blockenv00 <- restore _cpeCheckpointer Nothing

  save _cpeCheckpointer hash00

  next "next block (blockheight 1, version 0)"

  let bh01 = BlockHeight 1

  _hash01 <- BlockHash <$> liftIO (merkleLogHash "0000000000000000000000000000001a")

  blockenv01 <- restore _cpeCheckpointer (Just (bh01, hash00))
  addKeyset blockenv01 "k2" (KeySet [] (Name ">=" (Info Nothing)))

  discard _cpeCheckpointer

  next "fork on blockheight = 1"

  let bh11 = BlockHeight 1

  hash11 <- BlockHash <$> liftIO (merkleLogHash "0000000000000000000000000000001b")
  blockenv11 <- restore _cpeCheckpointer (Just (bh11, hash00))
  addKeyset blockenv11 "k1" (KeySet [] (Name ">=" (Info Nothing)))
  save _cpeCheckpointer hash11

addKeyset :: PactDbEnv' -> KeySetName -> KeySet -> IO ()
addKeyset (PactDbEnv' (PactDbEnv pactdb mvar)) keysetname keyset = _writeRow pactdb Insert KeySets keysetname keyset mvar


data InitData = OnDisk | InMem

testRelational :: TestTree
testRelational = checkpointerTest "Relational Checkpointer" OnDisk

runSQLite :: (IO CheckpointEnv -> TestTree) -> IO (IO (), SQLiteEnv) -> TestTree
runSQLite runTest = runTest . make
  where
    make :: IO (IO (), SQLiteEnv) -> IO CheckpointEnv
    make iosqlenv = do
      (_,sqlenv) <- iosqlenv
      let initBlockState = BlockState 0 Nothing (BlockVersion 0 0) M.empty
          loggers = pactTestLogger False
      snd <$> initRelationalCheckpointer initBlockState sqlenv (newLogger loggers "RelationalCheckpointer") freeGasEnv

checkpointerTest :: String -> InitData -> TestTree
checkpointerTest name initdata =
      case initdata of
        OnDisk -> withResource initializeSQLite freeSQLiteResource (runSQLite runTest)
        InMem -> let loggers = pactTestLogger False
          in withResource (snd <$> initInMemoryCheckpointEnv loggers (newLogger loggers "inMemCheckpointer") freeGasEnv) (const $ return ()) runTest
  where
    runTest :: IO CheckpointEnv -> TestTree
    runTest c  = testCaseSteps name $ \next -> do
          (CheckpointEnv {..}) <-    c
          let ksData :: Text -> Value
              ksData idx = object [("k" <> idx) .= object [ "keys" .= ([] :: [Text]), "pred" .= String ">=" ]]

              runExec :: PactDbEnv'-> Maybe Value -> Text -> IO EvalResult
              runExec (PactDbEnv' pactdbenv) eData eCode = do
                  let cmdenv = CommandEnv Nothing Transactional pactdbenv _cpeLogger _cpeGasEnv def
                  execMsg <- buildExecParsedCode eData eCode
                  applyExec' cmdenv def execMsg [] (H.toUntypedHash (H.hash "" :: H.PactHash)) noSPVSupport


              runCont :: PactDbEnv' -> PactId -> Int -> IO EvalResult
              runCont (PactDbEnv' pactdbenv) pactId step = do
                  let contMsg = ContMsg pactId step False Null
                      cmdenv = CommandEnv Nothing Transactional pactdbenv _cpeLogger _cpeGasEnv def
                  applyContinuation' cmdenv def contMsg [] (H.toUntypedHash (H.hash "" :: H.PactHash)) noSPVSupport
            ------------------------------------------------------------------
            -- s01 : new block workflow (restore -> discard), genesis
            ------------------------------------------------------------------

          next "Step 1 : new block workflow (restore -> discard), genesis"

          let hash00 = nullBlockHash
          blockenvGenesis0 <- restore _cpeCheckpointer Nothing

          void $ runExec blockenvGenesis0 (Just $ ksData "1") $ defModule "1"
          runExec blockenvGenesis0 Nothing "(m1.readTbl)" >>= \EvalResult{..} -> Right _erOutput @?= traverse toPactValue [tIntList [1]]
          discard _cpeCheckpointer

        -----------------------------------------------------------
        -- s02 : validate block workflow (restore -> save), genesis
        -----------------------------------------------------------

          next "Step 2 : validate block workflow (restore -> save), genesis"
          blockenvGenesis1 <- restore _cpeCheckpointer Nothing
          void $ runExec blockenvGenesis1 (Just $ ksData "1") $ defModule "1"
          runExec blockenvGenesis1 Nothing "(m1.readTbl)"
            >>=  \EvalResult{..} -> Right _erOutput @?= traverse toPactValue [tIntList [1]]

          save _cpeCheckpointer hash00

        ------------------------------------------------------------------
        -- s03 : new block 00
        ------------------------------------------------------------------

          next "Step 3 : new block 00"
          blockenv00 <- restore _cpeCheckpointer (Just (BlockHeight 1, hash00))
          -- start a pact
          -- test is that exec comes back with proper step
          let pactId = "DldRwCblQ7Loqy6wYJnaodHl30d3j3eH-qtFzfEv46g"
              pactCheckStep = preview (_Just . peStep) . _erExec

          void $ runExec blockenv00 Nothing "(m1.insertTbl 'b 2)"

          runExec blockenv00 Nothing "(m1.readTbl)" >>= \EvalResult{..} -> Right _erOutput @?= traverse toPactValue [tIntList [1,2]]

          runExec blockenv00 Nothing "(m1.dopact 'pactA)" >>= ((Just 0 @=?) . pactCheckStep)

          discard _cpeCheckpointer

        ------------------------------------------------------------------
        -- s04: validate block 1
        ------------------------------------------------------------------

          next "Step 4: validate block 1"
          hash01 <- BlockHash <$> liftIO (merkleLogHash "0000000000000000000000000000001a")

          blockenv01 <- restore _cpeCheckpointer (Just (BlockHeight 1, hash00))

          void $ runExec blockenv01 Nothing "(m1.insertTbl 'b 2)"

          runExec blockenv01 Nothing "(m1.readTbl)"
            >>= \EvalResult{..} -> Right _erOutput @?= traverse toPactValue [tIntList [1,2]]

          runExec blockenv01 Nothing "(m1.dopact 'pactA)"
            >>= ((Just 0 @=?) . pactCheckStep)

          save _cpeCheckpointer hash01

        ------------------------------------------------------------------
        -- s05: validate block 02
        -- create m2 module, exercise RefStore checkpoint
        -- exec next part of pact
        ------------------------------------------------------------------

          let msg =   "Step 5: validate block 02\n create m2 module, exercise RefStore checkpoint\n exec next part of pact"

          next msg
          hash02 <- BlockHash <$> merkleLogHash "0000000000000000000000000000002a"

          blockenv02 <- restore _cpeCheckpointer (Just (BlockHeight 2, hash01))

          void $ runExec blockenv02 (Just $ ksData "2") $ defModule "2"

          runExec blockenv02 Nothing "(m2.readTbl)"
            >>= \EvalResult{..} -> Right _erOutput @?= traverse toPactValue [tIntList [1]]

          runCont blockenv02 pactId 1
            >>= ((Just 1 @=?) . pactCheckStep)

          save _cpeCheckpointer hash02

        ------------------------------------------------------------------
        -- s06 : new block 03
        ------------------------------------------------------------------

          next "Step 6 : new block 03"
          blockenv03 <- restore _cpeCheckpointer (Just (BlockHeight 3, hash02))

          void $ runExec blockenv03 Nothing "(m2.insertTbl 'b 2)"

          runExec blockenv03 Nothing "(m2.readTbl)"
            >>= \EvalResult{..} -> Right _erOutput @?= traverse toPactValue [tIntList [1,2]]

          discard _cpeCheckpointer

        ------------------------------------------------------------------
        -- s07 : validate block 03
        ------------------------------------------------------------------
          next "Step 7 : validate block 03"
          hash03 <- BlockHash <$> merkleLogHash "0000000000000000000000000000003a"

          blockenv13 <- restore _cpeCheckpointer (Just (BlockHeight 3, hash02))

          -- insert here would fail if new block 03 had not been discarded
          void $ runExec blockenv13 Nothing "(m2.insertTbl 'b 2)"

          runExec blockenv13 Nothing "(m2.readTbl)"
            >>= \EvalResult{..} -> Right _erOutput @?= traverse toPactValue [tIntList [1,2]]

          save _cpeCheckpointer hash03

      ------------------------------------------------------------------
        -- s08: FORK! block 02, new hash
        -- recreate m2 module, exercise RefStore checkpoint
        -- exec next part of pact
        ------------------------------------------------------------------

          let msgFork = "Step 8: FORK! block 02, new hash\n recreate m2 module, exercise RefStore checkpoint\n exec next part of pact"

          next msgFork
          hash02Fork <- BlockHash <$> merkleLogHash "0000000000000000000000000000002b"

          blockenv02Fork <- restore _cpeCheckpointer (Just (BlockHeight 2, hash01))

          void $ runExec blockenv02Fork (Just $ ksData "2") $ defModule "2"


          runExec blockenv02Fork Nothing "(m2.readTbl)" >>= \EvalResult{..} -> Right _erOutput @?= traverse toPactValue [tIntList [1]]

          -- this would fail if not a fork
          runCont blockenv02Fork pactId 1 >>= ((Just 1 @=?) . pactCheckStep)

          save _cpeCheckpointer hash02Fork

toTerm' :: ToTerm a => a -> Term Name
toTerm' = toTerm

{- You should probably think about the orphan, their name is
 ExecutionMode, that you are leaving behind. They deserve a home! -}
testRegress :: Assertion
testRegress =
  regressChainwebPactDb >>= fmap (toTup . _benvBlockState) . readMVar >>=
  assertEquals "The final block state is" finalBlockState
  where
    finalBlockState = (2, BlockVersion 0 0, M.empty)
    toTup (BlockState txid _ blockVersion txRecord) =
      (txid, blockVersion, txRecord)

regressChainwebPactDb :: IO (MVar (BlockEnv SQLiteEnv))
regressChainwebPactDb = do
 withTempSQLiteConnection fastNoJournalPragmas  $ \sqlenv -> do
        let initBlockState = BlockState 0 Nothing (BlockVersion 0 0) M.empty
            loggers = pactTestLogger False
        runRegression chainwebpactdb
          (BlockEnv (BlockDbEnv sqlenv (newLogger loggers "BlockEnvironment")) initBlockState)
          (\v -> runBlockEnv v initSchema)

 {- this should be moved to pact -}
begin :: PactDb e -> Method e (Maybe TxId)
begin pactdb = _beginTx pactdb Transactional

{- this should be moved to pact -}
commit :: PactDb e -> Method e [TxLog Value]
commit pactdb = _commitTx pactdb

{- this should be moved to pact -}
runRegression ::
  PactDb e -- your pactdb instance
  -> e -- ambient environment
  -> (MVar e -> IO ()) -- schema "creator"
  -> IO (MVar e) -- the final state of the environment
runRegression pactdb e schemaInit = do
  conn <- newMVar e
  schemaInit conn
  Just t1 <- begin pactdb conn
  let user1 = "user1"
      usert = UserTables user1
      toPV :: ToTerm a => a -> PactValue
      toPV = toPactValueLenient . toTerm'
  _createUserTable pactdb user1 "someModule" conn
  assertEquals' "output of commit2"
    [TxLog "SYS:usertables" "user1" $
      object [ ("utModule" .= object [ ("name" .= String "someModule"), ("namespace" .= Null)])
             ]
    ]
    (commit pactdb conn)
  void $ begin pactdb conn
  {- the below line is commented out because we no longer support _getUserTableInfo -}
  -- assertEquals' "user table info correct" "someModule" $ _getUserTableInfo chainwebpactdb user1 conn
  let row = ObjectMap $ M.fromList [("gah", PLiteral (LDecimal 123.454345))]
  _writeRow pactdb Insert usert "key1" row conn
  assertEquals' "usert insert" (Just row) (_readRow pactdb usert "key1" conn)
  let row' = ObjectMap $ M.fromList [("gah",toPV False),("fh",toPV (1 :: Int))]
  _writeRow pactdb Update usert "key1" row' conn
  assertEquals' "user update" (Just row') (_readRow pactdb usert "key1" conn)
  let ks = KeySet [PublicKey "skdjhfskj"] (Name "predfun" def)
  _writeRow pactdb Write KeySets "ks1" ks conn
  assertEquals' "keyset write" (Just ks) $ _readRow pactdb KeySets "ks1" conn
  (modName,modRef,mod') <- loadModule
  _writeRow pactdb Write Modules modName mod' conn
  assertEquals' "module write" (Just mod') $ _readRow pactdb Modules modName conn
  assertEquals "module native repopulation" (Right modRef) $
    traverse (traverse (fromPersistDirect nativeLookup)) mod'
  assertEquals' "result of commit 3"

    [ TxLog { _txDomain = "SYS:KeySets"
            , _txKey = "ks1"
            , _txValue = toJSON ks
            }
    , TxLog { _txDomain = "SYS:Modules"
            , _txKey = asString modName
            , _txValue = toJSON mod'
            }
    , TxLog { _txDomain = "user1"
            , _txKey = "key1"
            , _txValue = toJSON row
            }
    , TxLog { _txDomain = "user1"
            , _txKey = "key1"
            , _txValue = toJSON row'
            }
    ]
    (commit pactdb conn)
  void $ begin pactdb conn
  tids <- _txids pactdb user1 t1 conn
  assertEquals "user txids" [1] tids
  -- assertEquals' "user txlogs"
  --   [TxLog "user1" "key1" row,
  --    TxLog "user1" "key1" row'] $
  --   _getTxLog chainwebpactdb usert (head tids) conn
  assertEquals' "user txlogs" [TxLog "user1" "key1" (ObjectMap $ on M.union _objectMap row' row)] $
    _getTxLog pactdb usert (head tids) conn
  _writeRow pactdb Insert usert "key2" row conn
  assertEquals' "user insert key2 pre-rollback" (Just row) (_readRow pactdb usert "key2" conn)
  assertEquals' "keys pre-rollback" ["key1","key2"] $ _keys pactdb (UserTables user1) conn
  _rollbackTx pactdb conn
  assertEquals' "rollback erases key2" Nothing $ _readRow pactdb usert "key2" conn
  assertEquals' "keys" ["key1"] $ _keys pactdb (UserTables user1) conn
  return conn

assertEquals' :: (Eq a, Show a, NFData a) => String -> a -> IO a -> IO ()
assertEquals' msg a b = assertEquals msg a =<< b

assertEquals :: (Eq a,Show a,NFData a) => String -> a -> a -> IO ()
assertEquals msg a b | [a,b] `deepseq` a == b = return ()
                     | otherwise =
                         throwFail $ "FAILURE: " ++ msg ++ ": expected \n  " ++ show a ++ "\n got \n  " ++ show b

throwFail :: String -> IO a
throwFail = throwIO . userError

loadModule :: IO (ModuleName, ModuleData Ref, PersistModuleData)
loadModule = do
  let fn = "test/pact/simple.repl"
  (r,s) <- execScript' (Script False fn) fn
  let mn = ModuleName "simple" Nothing
  case r of
    Left a -> throwFail $ "module load failed: " ++ show a
    Right _ -> case preview (rEvalState . evalRefs . rsLoadedModules . ix mn) s of
      Just (md,_) -> case traverse (traverse toPersistDirect) md of
        Right md' -> return (mn,md,md')
        Left e -> throwFail $ "toPersistDirect failed: " ++ show e
      Nothing -> throwFail $ "Failed to find module 'simple': " ++
        show (view (rEvalState . evalRefs . rsLoadedModules) s)

nativeLookup :: NativeDefName -> Maybe (Term Name)
nativeLookup (NativeDefName n) = case HM.lookup (Name n def) nativeDefs of
  Just (Direct t) -> Just t
  _ -> Nothing<|MERGE_RESOLUTION|>--- conflicted
+++ resolved
@@ -95,36 +95,6 @@
 tIntList :: [Int] -> Term n
 tIntList = toTList (TyPrim TyInteger) def . map toTerm
 
-<<<<<<< HEAD
-=======
-testCheckpointer :: Loggers -> CheckpointEnv -> PactDbState -> Assertion
-testCheckpointer loggers CheckpointEnv{..} dbState00 = do
-
-  let logger = newLogger loggers "testCheckpointer"
-
-      runExec :: Env' -> Maybe Value -> Text -> IO EvalResult
-      runExec (Env' pactDbEnv) eData eCode = do
-          let cmdenv = CommandEnv Nothing Transactional pactDbEnv logger freeGasEnv def
-          execMsg <- buildExecParsedCode eData eCode
-          applyExec' cmdenv def execMsg [] (H.toUntypedHash (H.hash "" :: H.PactHash)) noSPVSupport
-
-      runCont :: Env' -> PactId -> Int -> IO EvalResult
-      runCont (Env' pactDbEnv) pactId step = do
-          let contMsg = ContMsg pactId step False Null Nothing
-              cmdenv = CommandEnv Nothing Transactional pactDbEnv logger freeGasEnv def
-          applyContinuation' cmdenv def contMsg [] (H.toUntypedHash (H.hash "" :: H.PactHash)) noSPVSupport
-
-      ksData :: Text -> Value
-      ksData idx =
-          object [("k" <> idx) .= object [ "keys" .= ([] :: [Text]), "pred" .= String ">=" ]]
-
-      unwrapState :: PactDbState -> IO Env'
-      unwrapState dbs = toEnv' (_pdbsDbEnv dbs)
-
-      wrapState :: Env' -> IO PactDbState
-      wrapState dbe' = PactDbState <$> toEnvPersist' dbe'
->>>>>>> 9b0095cb
-
 testKeyset :: TestTree
 testKeyset = withResource initializeSQLite freeSQLiteResource (runSQLite keysetTest)
 
@@ -202,7 +172,7 @@
 
               runCont :: PactDbEnv' -> PactId -> Int -> IO EvalResult
               runCont (PactDbEnv' pactdbenv) pactId step = do
-                  let contMsg = ContMsg pactId step False Null
+                  let contMsg = ContMsg pactId step False Null Nothing
                       cmdenv = CommandEnv Nothing Transactional pactdbenv _cpeLogger _cpeGasEnv def
                   applyContinuation' cmdenv def contMsg [] (H.toUntypedHash (H.hash "" :: H.PactHash)) noSPVSupport
             ------------------------------------------------------------------

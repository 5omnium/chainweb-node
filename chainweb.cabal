cabal-version: 2.2

name:         chainweb
version:      0.1.0.0
synopsis:     A Proof-of-Work Parallel-Chain Architecture for Massive Throughput
description:  A Proof-of-Work Parallel-Chain Architecture for Massive Throughput.
homepage:     https://github.com/kadena-io/chainweb
bug-reports:  https://github.com/kadena-io/chainweb/issues
license:      NONE
license-file: LICENSE
author:       Chainweb Dev Team
maintainer:   chainweb-dev@kadena.io
copyright:    Copyright (C) 2018 Kadena LLC
category:     Blockchain, Currency, Bitcoin
build-type:   Simple

tested-with:
    GHC == 8.6.3
    GHC == 8.4.4

extra-source-files:
    CHANGELOG.md
    README.md

data-files:
    examples/static-html/index.html
    examples/static-html/jquery-3.3.1.min.js
    examples/static-html/vis.min.js
    examples/static-html/vis.min.css

source-repository head
    type: git
    location: https://github.com/kadena-io/chainweb.git

common warning-flags
    ghc-options:
        -Wall
        -Wincomplete-record-updates
        -Wincomplete-uni-patterns
        -Wredundant-constraints

flag tls13
    description:
        Enable TLSv1.3; depends on the master branch of the tls package.
    default: False
    manual: True

flag ed25519
    description:
        Use ED25519 certificates; depends on the master branch of the tls
        package.
    default: False
    manual: True

-- -------------------------------------------------------------------------- --
-- Chainweb Library
-- -------------------------------------------------------------------------- --

library
    import: warning-flags
    default-language: Haskell2010
    hs-source-dirs: src
    exposed-modules:
          Chainweb.BlockHash
        , Chainweb.BlockHeader
        , Chainweb.BlockHeader.Genesis
        , Chainweb.BlockHeader.Validation
        , Chainweb.BlockHeaderDB
        , Chainweb.BlockHeaderDB.RestAPI
        , Chainweb.BlockHeaderDB.RestAPI.Client
        , Chainweb.BlockHeaderDB.RestAPI.Server
        , Chainweb.ChainId
        , Chainweb.Chainweb
        , Chainweb.Crypto.MerkleLog
        , Chainweb.Cut
        , Chainweb.CutDB
        , Chainweb.CutDB.RestAPI
        , Chainweb.CutDB.RestAPI.Client
        , Chainweb.CutDB.RestAPI.Server
        , Chainweb.CutDB.Sync
        , Chainweb.Difficulty
        , Chainweb.Graph
        , Chainweb.HostAddress
        , Chainweb.Mempool.InMem
        , Chainweb.Mempool.Mempool
        , Chainweb.Mempool.RestAPI
        , Chainweb.Mempool.RestAPI.Client
        , Chainweb.Mempool.RestAPI.Server
        , Chainweb.Mempool.Socket
        , Chainweb.MerkleLogHash
        , Chainweb.MerkleUniverse
        , Chainweb.Miner.Config
        , Chainweb.Miner.Genesis
        , Chainweb.Miner.POW
        , Chainweb.Miner.Test
        , Chainweb.NodeId
        , Chainweb.Payload
        , Chainweb.Payload.PayloadStore
        , Chainweb.Payload.RestAPI
        , Chainweb.Payload.RestAPI.Server
        , Chainweb.Payload.RestAPI.Client
        , Chainweb.Payload.SPV
        , Chainweb.PowHash
        , Chainweb.RestAPI
        , Chainweb.RestAPI.Health
        , Chainweb.RestAPI.NetworkID
        , Chainweb.RestAPI.Orphans
        , Chainweb.RestAPI.Utils
        , Chainweb.Store.CAS
        , Chainweb.Store.CAS.FS
        , Chainweb.Store.Git
        , Chainweb.Store.Git.Internal
        , Chainweb.Time
        , Chainweb.TreeDB
        , Chainweb.TreeDB.Difficulty
        , Chainweb.TreeDB.Persist
        , Chainweb.TreeDB.RemoteDB
        , Chainweb.TreeDB.Sync
        , Chainweb.TreeDB.Validation
        , Chainweb.Utils
        , Chainweb.Utils.Paging
        , Chainweb.Version
        , Chainweb.WebBlockHeaderDB

        , Control.Concurrent.FixedThreadPool

        , Data.CAS
        , Data.CAS.HashMap
        , Data.DiGraph
        , Data.DiGraph.FloydWarshall
        , Data.LogMessage
        , Data.Singletons
        , Data.Word.Encoding

        , Network.X509.SelfSigned

        , Numeric.Cast
        , Numeric.Additive
        , Numeric.AffineSpace

        , P2P.Node
        , P2P.Node.Configuration
        , P2P.Node.PeerDB
        , P2P.Node.RestAPI
        , P2P.Node.RestAPI.Server
        , P2P.Node.RestAPI.Client
        , P2P.Peer
        , P2P.Session

        -- pact
        , Chainweb.Pact.Backend.InMemoryCheckpointer
        , Chainweb.Pact.Backend.MemoryDb
        , Chainweb.Pact.Backend.Orphans
        , Chainweb.Pact.Backend.SQLiteCheckpointer
        , Chainweb.Pact.Backend.SqliteDb
        , Chainweb.Pact.Backend.Types
        , Chainweb.Pact.PactService
        , Chainweb.Pact.Service.Http.PactApi
        , Chainweb.Pact.Service.Http.Types
        , Chainweb.Pact.Service.PactInProcApi
        , Chainweb.Pact.Service.PactQueue
        , Chainweb.Pact.Service.Types
        , Chainweb.Pact.TransactionExec
        , Chainweb.Pact.Types
        , Chainweb.Pact.Utils

    build-depends:
          Decimal >= 0.4.2
        , QuickCheck >= 2.10
        , QuickCheck-GenT >=0.2
        , aeson >= 1.4
        , aeson-pretty >= 0.8
        , asn1-encoding >=0.9
        , asn1-types >=0.3
        , async >= 2.2
        , attoparsec >= 0.13
        , base >= 4.11
        , base16-bytestring >= 0.1
        , base64-bytestring >= 1.0
        , bytes >= 0.15
        , bytestring >= 0.10
        , case-insensitive >= 1.2
        , cereal >= 0.5
        , configuration-tools >= 0.4
        , connection >= 0.2.8
        , connection >=0.2
        , containers >= 0.5
        , cryptonite >=0.25
        , data-default >=0.7
        , data-dword >= 0.3
        , deepseq >= 1.4
        , directory >= 1.3
        , ekg >= 0.4
        , errors >= 2.3
        , exceptions >= 0.8
        , extra >= 1.6
        , fast-builder >= 0.1
        , generic-lens >= 1.1
        , hashable >= 1.2
        , heaps >= 0.3
        , hlibgit2 >= 0.18
        , hourglass >=0.2
        , http-client >= 0.5
        , http-client-tls >=0.3
        , io-streams >= 1.5
        , ixset-typed >= 0.4
        , lens >= 4.16
        , loglevel >= 0.1
        , massiv >= 0.2
        , memory >= 0.14
        , memory >=0.14
        , merkle-log
        , mtl >= 2.2
        , mwc-random >= 0.13
        , neat-interpolation >= 0.3.2
        , network >= 2.6
        , optparse-applicative >= 0.14
        , pact >= 2.6
        , paths >= 0.2
        , pem >=0.2
        , psqueues >= 0.2.7.0
        , quickcheck-instances >= 0.3
        , random >= 1.1
        , random-bytestring >= 0.1
        , reflection >= 2.1
        , resourcet >= 1.2
        , safe-exceptions >= 0.1
        , safeio >= 0.0
        , servant >= 0.14
        , servant-client >= 0.14
        , servant-server >= 0.14
        , servant-swagger >= 1.1
        , shelly >= 1.7
        , split >= 0.2
        , stm >= 2.4
        , stm-chans
        , streaming >= 0.2
        , streaming-bytestring >= 0.1
        , streaming-commons >= 0.2
        , strict-concurrency >= 0.2
        , strict-tuple >= 0.1
        , string-conv >= 0.1
        , swagger2 >= 2.2
        , temporary >= 1.3
        , text >= 1.2
        , thyme == 0.3.6.0
        , time >= 1.8
        , tls >=1.4
        , transformers >= 0.5
        , trifecta >= 2
        , thyme == 0.3.6.0
        , unordered-containers >= 0.2
        , uuid >= 1.3
        , wai >= 3.2
        , vector >= 0.12
        , vector-algorithms >= 0.8
        , wai-middleware-metrics >= 0.2.4
        , warp >= 3.2
        , warp-tls >= 3.2
        , witherable >= 0.2
        , x509 >=1.7
        , x509-system >=1.6
        , x509-validation >=1.6
        , yaml >= 0.8
    if flag(tls13)
        cpp-options: -DWITH_TLS13=1

    if flag(ed25519)
        cpp-options: -DWITH_ED25519=1

-- -------------------------------------------------------------------------- --
-- Chainweb Test suite
-- -------------------------------------------------------------------------- --

test-suite chainweb-tests
    import: warning-flags
    default-language: Haskell2010
    ghc-options:
        -threaded
        -with-rtsopts=-N
    type: exitcode-stdio-1.0
    hs-source-dirs: test
    main-is: ChainwebTests.hs
    other-modules:
        Chainweb.Test.BlockHeader.Genesis
        Chainweb.Test.BlockHeaderDB
        Chainweb.Test.CoinContract
        Chainweb.Test.CutDB
        Chainweb.Test.DiGraph
        Chainweb.Test.Mempool
        Chainweb.Test.Mempool.InMem
        Chainweb.Test.Mempool.RestAPI
        Chainweb.Test.Mempool.Socket
        Chainweb.Test.Mempool.Sync
        Chainweb.Test.Orphans.Internal
        Chainweb.Test.Pact.PactInProcApi
        Chainweb.Test.P2P.Peer.BootstrapConfig
        Chainweb.Test.Pact.PactExec
        Chainweb.Test.Pact.Utils
        Chainweb.Test.RestAPI
        Chainweb.Test.Roundtrips
        Chainweb.Test.SPV
        Chainweb.Test.Store.CAS
        Chainweb.Test.Store.CAS.FS
        Chainweb.Test.Store.Git
        Chainweb.Test.TreeDB
        Chainweb.Test.TreeDB.Persistence
        Chainweb.Test.TreeDB.RemoteDB
        Chainweb.Test.TreeDB.Sync
        Chainweb.Test.Utils

    build-depends:
        -- internal
          chainweb

        -- external
        , Decimal >= 0.4.2
        , QuickCheck >= 2.10
        , aeson >= 1.4
        , async >= 2.2
        , base >= 4.11
        , base16-bytestring >= 0.1
        , bytes >= 0.15
        , bytestring >= 0.10
        , containers >= 0.5
        , data-default >=0.7
        , data-ordlist >= 0.4.7
        , deepseq >= 1.4
        , directory >= 1.2
        , extra >= 1.6
        , filepath >= 1.4
        , extra >= 1.6
        , fgl >= 5.6
        , generic-lens >= 1.1
        , hashable >= 1.2
        , http-client >= 0.5
        , http-types >= 0.12
        , lens >= 4.16
        , massiv >= 0.2
        , mwc-random >= 0.13
        , network >= 2.6
        , pact >= 2.6
        , paths >= 0.2
        , quickcheck-instances >= 0.3
        , random-bytestring >= 0.1
        , reflection >= 2.1
        , resource-pool >= 0.2
        , resourcet >= 1.2
        , scientific >= 0.3
        , servant-client >= 0.14
        , string-conv >= 0.1
        , stm
        , stm-chans
        , streaming >= 0.2.2
        , strict-concurrency >= 0.2
        , strict-tuple >= 0.1
        , tasty >= 1.0
        , tasty-golden >= 2.3
        , tasty-hunit >= 0.9
        , tasty-quickcheck >= 0.9
        , text >=1.2
        , these >= 0.7
        , transformers >= 0.5
        , unordered-containers >= 0.2
        , vector >= 0.12
        , wai >= 3.2
        , warp >= 3.2
        , warp-tls >= 3.2

    if flag(ed25519)
        cpp-options: -dWITH_ED25519=1

-- -------------------------------------------------------------------------- --
-- Chainweb Benchmarking
-- -------------------------------------------------------------------------- --
benchmark chainweb-bench
    import: warning-flags
    default-language: Haskell2010
    type: exitcode-stdio-1.0
    main-is: Bench.hs
    hs-source-dirs:
        bench
    ghc-options:
        -threaded
        -O2
        -with-rtsopts=-N
    build-depends:
        -- internal
          chainweb

        -- external
        , base >= 4.11
        , criterion >= 1.1
        , streaming >= 0.2
        , unordered-containers >= 0.2

-- -------------------------------------------------------------------------- --
-- Chainweb Node Application
-- -------------------------------------------------------------------------- --

-- The application that runs an chainweb node
--
executable chainweb-node
    import: warning-flags
    default-language: Haskell2010
    ghc-options:
        -threaded
        -with-rtsopts=-N
    hs-source-dirs: node
    main-is: ChainwebNode.hs
    other-modules:
        Paths_chainweb
        Utils.Logging
    build-depends:
        -- internal
          chainweb

        -- external
        , async >= 2.2
        , base >= 4.11
        , bytestring >= 0.10
        , clock >= 0.7
        , configuration-tools >= 0.4
        , lens >= 4.16
        , loglevel >= 0.1
        , monad-control >= 1.0
        , streaming >= 0.2
        , text >= 1.2
        , unordered-containers >= 0.2
        , wai-app-static >= 3.1
        , wai-cors >= 0.2
        , wai-extra >= 3.0
        , warp >= 3.2
        , yet-another-logger >= 0.3.1

-- This is not classified as a test suite because that allows us to do a wider
-- variety of testing such as using the network, etc--things that aren't allowed
-- in a nix build sandbox.
executable slow-tests
    import: warning-flags
    default-language: Haskell2010
    ghc-options:
        -threaded
        -with-rtsopts=-N
    hs-source-dirs: test
    main-is: SlowTests.hs
    other-modules:
        Chainweb.Test.MultiNode
        Chainweb.Test.Orphans.Internal
        Chainweb.Test.P2P.Peer.BootstrapConfig
        Chainweb.Test.Utils
        Network.X509.SelfSigned.Test

    build-depends:
        -- internal
          chainweb

        -- Since slow-tests is currently a small subset of the unit tests, not
        -- all of these deps are being used at the moment. Leaving them in for
        -- now to make it easier to move tests between the test suite and here.

        -- external
        , Decimal >= 0.4.2
        , QuickCheck >= 2.10
        , aeson >= 1.4
        , async >= 2.2
        , base >= 4.11
        , base16-bytestring >= 0.1
        , bytes >= 0.15
        , bytestring >= 0.10
        , containers >= 0.5
        , data-default >=0.7
        , data-dword >= 0.3
        , data-ordlist >= 0.4.7
        , deepseq >= 1.4
        , directory >= 1.2
        , extra >= 1.6
        , filepath >= 1.4
        , extra >= 1.6
        , fgl >= 5.6
        , generic-lens >= 1.1
        , hashable >= 1.2
        , http-client >= 0.5
        , http-types >= 0.12
        , io-streams >= 1.5
        , lens >= 4.16
        , loglevel >= 0.1
        , massiv >= 0.2
        , mwc-random >= 0.13
        , neat-interpolation >= 0.3.2
        , network >= 2.6
        , pact >= 2.6
        , paths >= 0.2
        , quickcheck-instances >= 0.3
        , random >= 1.1
        , random-bytestring >= 0.1
        , reflection >= 2.1
        , resourcet >= 1.2
        , scientific >= 0.3
        , servant >= 0.14.1
        , servant-client >= 0.14
        , servant-server >= 0.14.1
        , string-conv >= 0.1
        , stm
        , stm-chans
        , streaming >= 0.2.2
        , strict-tuple >= 0.1
        , tasty >= 1.0
        , tasty-golden >= 2.3
        , tasty-hunit >= 0.9
        , tasty-quickcheck >= 0.9
        , text >=1.2
        , these >= 0.7
        , time >= 1.8
        , tls >=1.4
        , transformers >= 0.5
        , unordered-containers >= 0.2
        , vector >= 0.12
        , wai >= 3.2
        , warp >= 3.2
        , warp-tls >= 3.2

    if flag(ed25519)
        cpp-options: -dWITH_ED25519=1

-- -------------------------------------------------------------------------- --
-- Examples for BlockHeaderDb usage
-- -------------------------------------------------------------------------- --

executable blockheaderdb-example
    import: warning-flags
    default-language: Haskell2010
    ghc-options:
        -threaded
        -with-rtsopts=-N
    hs-source-dirs: examples
    main-is: BlockHeaderChainDb.hs
    build-depends:
        -- internal
          chainweb

        -- external
        , async >= 2.2
        , base >= 4.11
        , lens >= 4.16
        , random >= 1.1
        , streaming >= 0.2.2
        , text >= 1.2
        , yet-another-logger >= 0.3.1

-- -------------------------------------------------------------------------- --
-- Single P2P Example
-- -------------------------------------------------------------------------- --

executable p2p-example
    import: warning-flags
    default-language: Haskell2010
    ghc-options:
        -threaded
        -with-rtsopts=-N
    hs-source-dirs: examples test
    main-is: P2pExample.hs
    other-modules:
        Chainweb.Test.P2P.Peer.BootstrapConfig
    build-depends:
        -- internal
          chainweb

        -- external
        , async >= 2.2
        , base >= 4.11
        , bytestring >= 0.10
        , configuration-tools >= 0.4
        , exceptions >= 0.8
        , http-client >= 0.5
        , lens >= 4.16
        , loglevel >= 0.1
        , mwc-random >= 0.13
        , text >= 1.2
        , unordered-containers >= 0.2
        , yet-another-logger >= 0.3.1

    if flag(ed25519)
        cpp-options: -DWITH_ED25519=1

-- -------------------------------------------------------------------------- --
-- Transaction Generator
-- -------------------------------------------------------------------------- --

executable transaction-generator
    import: warning-flags
    default-language: Haskell2010
    ghc-options:
        -threaded
        -with-rtsopts=-N
    hs-source-dirs: examples
    main-is: TransactionGenerator.hs
    other-modules:
<<<<<<< HEAD
            Chainweb.Simulate.Contracts.CommercialPaper
            Chainweb.Simulate.Contracts.CryptoCritters
            Chainweb.Simulate.Contracts.HelloWorld
            Chainweb.Simulate.Contracts.SimplePayments
            Chainweb.Simulate.Utils
=======
        Chainweb.Simulate.Contracts.CommercialPaper
        Chainweb.Simulate.Contracts.CryptoCritters
        Chainweb.Simulate.Contracts.HelloWorld
        Chainweb.Simulate.Contracts.SimplePayments
>>>>>>> 2fa964cb
    build-depends:
        --internal
          chainweb

        --external
        , aeson >= 1.4
        , base >= 4.11
        , bytestring >= 0.10
        , configuration-tools >= 0.4
        , data-default >= 0.7
        , Decimal >= 0.4.2
        , fake >= 0.1.1.1
<<<<<<< HEAD
        , hashable >= 1.2
        , http-client >= 0.5
=======
>>>>>>> 2fa964cb
        , lens >= 4.16
        , mtl >= 2.2
        , mwc-random >= 0.13
        , neat-interpolation >= 0.3.2
        , pact >= 2.6
        , primitive >= 0.6
        , random >= 1.1
<<<<<<< HEAD
        , servant >= 0.14.1
        , servant-client >= 0.14
        , servant-server >= 0.14.1
        , text >= 1.2
        , unordered-containers >= 0.2
=======
        , text >= 1.2
>>>>>>> 2fa964cb
<|MERGE_RESOLUTION|>--- conflicted
+++ resolved
@@ -596,18 +596,11 @@
     hs-source-dirs: examples
     main-is: TransactionGenerator.hs
     other-modules:
-<<<<<<< HEAD
-            Chainweb.Simulate.Contracts.CommercialPaper
-            Chainweb.Simulate.Contracts.CryptoCritters
-            Chainweb.Simulate.Contracts.HelloWorld
-            Chainweb.Simulate.Contracts.SimplePayments
-            Chainweb.Simulate.Utils
-=======
         Chainweb.Simulate.Contracts.CommercialPaper
         Chainweb.Simulate.Contracts.CryptoCritters
         Chainweb.Simulate.Contracts.HelloWorld
         Chainweb.Simulate.Contracts.SimplePayments
->>>>>>> 2fa964cb
+        Chainweb.Simulate.Utils
     build-depends:
         --internal
           chainweb
@@ -620,11 +613,8 @@
         , data-default >= 0.7
         , Decimal >= 0.4.2
         , fake >= 0.1.1.1
-<<<<<<< HEAD
         , hashable >= 1.2
         , http-client >= 0.5
-=======
->>>>>>> 2fa964cb
         , lens >= 4.16
         , mtl >= 2.2
         , mwc-random >= 0.13
@@ -632,12 +622,7 @@
         , pact >= 2.6
         , primitive >= 0.6
         , random >= 1.1
-<<<<<<< HEAD
         , servant >= 0.14.1
         , servant-client >= 0.14
         , servant-server >= 0.14.1
-        , text >= 1.2
-        , unordered-containers >= 0.2
-=======
-        , text >= 1.2
->>>>>>> 2fa964cb
+        , text >= 1.2
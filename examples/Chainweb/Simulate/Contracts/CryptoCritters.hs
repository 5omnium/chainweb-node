--- conflicted
+++ resolved
@@ -291,7 +291,6 @@
   | Breed CritterId CritterId
   | CancelBreed CritterId
 
-<<<<<<< HEAD
 createCritterRequest :: Nonce -> CritterRequest -> Command ByteString
 createCritterRequest (Nonce nonce) (GetIncCount (Row row)) =
   mkCommand madeKeyset (def :: PublicMeta) nonce (Exec (ExecMsg theCode theData))
@@ -449,62 +448,4 @@
 --     <*> owner
 --     <*> transferring
 --     <*> transferto
---     <*> availableto
-=======
-createCritterRequest :: CritterRequest -> Text
-createCritterRequest =
-  \case
-     GetIncCount _row -> undefined
-     CreateCritter _genes -> undefined
-     ShowCritter _suffix _critter -> undefined
-     ShowGeneration _generation -> undefined
-     Owner _critterid -> undefined
-     TransferCritter _keyset _critterid -> undefined
-     SetTransfer _critterid _transferflag _keyset -> undefined
-     InitiateTransfer _keyset _critterid -> undefined
-     CompleteTransfer _critterid -> undefined
-     CancelTransfer _critterid -> undefined
-     SetBreeding _critterid _flag -> undefined
-     SolicitMate _critterid -> undefined
-     CombineGenes _genesA _genesB -> undefined
-     Breed _idA _idB -> undefined
-     CancelBreed _critterid -> undefined
-
--- testAdminPrivates :: ByteString
--- testAdminPrivates =
---   "53108fc90b19a24aa7724184e6b9c6c1d3247765be4535906342bd5f8138f7d2"
-
--- testAdminPublics :: ByteString
--- testAdminPublics =
---   "201a45a367e5ebc8ca5bba94602419749f452a85b7e9144f29a99f3f906c0dbc"
-
--- testPrivates :: [ByteString]
--- testPrivates =
---   [ "53108fc90b19a24aa7724184e6b9c6c1d3247765be4535906342bd5f8138f7d3"
---   , "53108fc90b19a24aa7724184e6b9c6c1d3247765be4535906342bd5f8138f7d4"
---   ]
-
--- testPublics :: [ByteString]
--- testPublics =
---   [ "201a45a367e5ebc8ca5bba94602419749f452a85b7e9144f29a99f3f906c1dbc"
---   , "201a45a367e5ebc8ca5bba94602419749f452a85b7e9144f29a99f3f906c2dbc"
---   ]
-
--- testAdminKeyPairs :: [KeyPair]
--- testAdminKeyPairs =
---   let mPair =
---         mzip (importPrivate testAdminPrivates) (importPublic testAdminPublics)
---       mKeyPair =
---         fmap (\(sec, pub) -> KeyPair {_kpSecret = sec, _kpPublic = pub}) mPair
---    in maybeToList mKeyPair
-
--- testKeyPairs :: [KeyPair]
--- testKeyPairs =
---   concat $
---   zipWith
---     (\private public ->
---        maybeToList $
---        KeyPair <$> importPrivate private <*> importPublic public)
---     testPrivates
---     testPublics
->>>>>>> 2fa964cb
+--     <*> availableto
{-# LANGUAGE AllowAmbiguousTypes #-}
{-# LANGUAGE OverloadedStrings #-}
{-# LANGUAGE RecordWildCards #-}
{-# LANGUAGE ScopedTypeVariables #-}

-- |
-- Module      :  Chainweb.Pact.TransactionExec
-- Copyright   :  (C) 2018 Mark NIchols
-- License     :  BSD-style (see the file LICENSE)
-- Maintainer  :  Mark Nichols <mark@kadena.io>
--
-- Pact transaction code for Chainweb
--
module Chainweb.Pact.TransactionExec where

import Control.Concurrent
import Control.Exception.Safe
import Control.Monad.Except
import Control.Monad.Reader

import Data.Aeson as A
import qualified Data.Map.Strict as M

import Pact.Interpreter
import Pact.Parse
import Pact.Persist.SQLite ()
import Pact.Types.Command
import Pact.Types.Logger
import Pact.Types.RPC
import Pact.Types.Runtime hiding (PublicKey)
import Pact.Types.Server

applyCmd
    :: Logger
    -> Maybe EntityName
    -> PactDbEnv p
    -> MVar CommandState
    -> GasModel
    -> ExecutionMode
    -> Command a
    -> ProcessedCommand PublicMeta ParsedCode
    -> IO (CommandResult, [TxLog Value])
<<<<<<< HEAD
applyCmd _ _ _ _ _ ex cmd (ProcFail s) = return $ (jsonResult ex (cmdToRequestKey cmd) s, [])
=======
applyCmd _ _ _ _ _ ex cmd (ProcFail s) = return (jsonResult ex (cmdToRequestKey cmd) s, [])
>>>>>>> a95df609
applyCmd logger conf dbv cv gasModel exMode _ (ProcSucc cmd) = do
    let pubMeta = _pMeta $ _cmdPayload cmd
        (ParsedDecimal gasPrice) = _pmGasPrice pubMeta
        gasEnv = GasEnv (fromIntegral $ _pmGasLimit pubMeta) (GasPrice gasPrice) gasModel
    r <- tryAny $ runReaderT (runPayload cmd) (CommandEnv conf exMode dbv cv logger gasEnv)
    case r of
        Right p -> do
          logLog logger "DEBUG" $ "success for requestKey: " ++ show (cmdToRequestKey cmd)
          return p
        Left e -> do
            logLog logger "ERROR" $ "tx failure for requestKey: " ++ show (cmdToRequestKey cmd)
                ++ ": " ++ show e
<<<<<<< HEAD
            return ( (jsonResult exMode (cmdToRequestKey cmd) $
                         CommandError "Command execution failed" (Just $ show e))
                   , [])

=======
            return (jsonResult exMode (cmdToRequestKey cmd) $
                         CommandError "Command execution failed" (Just $ show e)
                   , [])
>>>>>>> a95df609

jsonResult :: ToJSON a => ExecutionMode -> RequestKey -> a -> CommandResult
jsonResult ex cmd a = CommandResult cmd (exToTx ex) (toJSON a)

exToTx :: ExecutionMode -> Maybe TxId
exToTx (Transactional t) = Just t
exToTx Local = Nothing

<<<<<<< HEAD
-- runPayload :: Command (Payload PublicMeta ParsedCode) -> (CommandM p CommandResult, [TxLog Value])
=======
>>>>>>> a95df609
runPayload :: Command (Payload PublicMeta ParsedCode) -> CommandM p (CommandResult, [TxLog Value])
runPayload c@Command{..} = case _pPayload _cmdPayload of
  Exec pm -> applyExec (cmdToRequestKey c) pm c
  Continuation ym -> applyContinuation (cmdToRequestKey c) ym c

applyExec
    :: RequestKey
    -> ExecMsg ParsedCode
    -> Command a
    -> CommandM p (CommandResult, [TxLog Value])
applyExec rk (ExecMsg parsedCode edata) Command{..} = do
  CommandEnv {..} <- ask
  when (null (_pcExps parsedCode)) $ throwCmdEx "No expressions found"
  (CommandState refStore pacts) <- liftIO $ readMVar _ceState
  let sigs = userSigsToPactKeySet _cmdSigs
      evalEnv = setupEvalEnv _ceDbEnv _ceEntity _ceMode
                (MsgData sigs edata Nothing _cmdHash) refStore _ceGasEnv permissiveNamespacePolicy
  pr <- liftIO $ evalExec evalEnv parsedCode
  let txLogs = erLogs pr
  newCmdPact <- join <$> mapM (handlePactExec (erInput pr)) (erExec pr)
  let newPacts = case newCmdPact of
        Nothing -> pacts
        Just cmdPact -> M.insert (_cpTxId cmdPact) cmdPact pacts
  void $ liftIO $ swapMVar _ceState $ CommandState (erRefStore pr) newPacts
  mapM_ (\p -> liftIO $ logLog _ceLogger "DEBUG" $ "applyExec: new pact added: " ++ show p) newCmdPact
<<<<<<< HEAD
  return $ (jsonResult _ceMode rk $ CommandSuccess (last (erOutput pr)), txLogs)
=======
  return (jsonResult _ceMode rk $ CommandSuccess (last (erOutput pr)), txLogs)
>>>>>>> a95df609

handlePactExec :: [Term Name] -> PactExec -> CommandM p (Maybe CommandPact)
handlePactExec em PactExec {..} = do
    CommandEnv {..} <- ask
    unless (length em == 1) $
        throwCmdEx $ "handlePactExec: defpact execution must occur as a single command: " ++ show em
    case _ceMode of
        Local -> return Nothing
        Transactional tid -> return $ Just $ CommandPact tid (head em) _peStepCount _peStep _peYield

applyContinuation :: RequestKey -> ContMsg -> Command a -> CommandM p (CommandResult, [TxLog Value])
applyContinuation rk msg@ContMsg {..} Command {..} = do
    env@CommandEnv {..} <- ask
    case _ceMode of
        Local -> throwCmdEx "Local continuation exec not supported"
        Transactional _ -> do
            state@CommandState {..} <- liftIO $ readMVar _ceState
            case M.lookup _cmTxId _csPacts of
                Nothing -> throwCmdEx $ "applyContinuation: txid not found: " ++ show _cmTxId
                Just pact@CommandPact {..}
          -- Verify valid ContMsg Step
                 -> do
                    when (_cmStep < 0 || _cmStep >= _cpStepCount) $
                        throwCmdEx $ "Invalid step value: " ++ show _cmStep
                    if _cmRollback
                        then when (_cmStep /= _cpStep) $
                             throwCmdEx
                                 ("Invalid rollback step value: Received " ++
                                  show _cmStep ++ " but expected " ++ show _cpStep)
                        else when
                                 (_cmStep /= (_cpStep + 1))
                                 (throwCmdEx $
                                  "Invalid continuation step value: Received " ++
                                  show _cmStep ++ " but expected " ++ show (_cpStep + 1))
          -- Setup environement and get result
                    let sigs = userSigsToPactKeySet _cmdSigs
                        pactStep =
                            Just $
                            PactStep _cmStep _cmRollback (PactId $ pack $ show _cmTxId) _cpYield
                        evalEnv =
                            setupEvalEnv
                                _ceDbEnv
                                _ceEntity
                                _ceMode
                                (MsgData sigs _cmData pactStep _cmdHash)
                                _csRefStore
                                _ceGasEnv
                                permissiveNamespacePolicy
                    res <- tryAny (liftIO $ evalContinuation evalEnv _cpContinuation)
          -- Update pact's state
                    case res of
                        Left (SomeException ex) -> throwM ex
                        Right EvalResult {..} -> do
                            exec@PactExec {..} <-
                                maybe
                                    (throwCmdEx "No pact execution in continuation exec!")
                                    return
                                    erExec
                            if _cmRollback
                                then rollbackUpdate env msg state
                                else continuationUpdate env msg state pact exec
<<<<<<< HEAD
                            return ((jsonResult _ceMode rk $ CommandSuccess (last erOutput)), erLogs)
=======
                            return (jsonResult _ceMode rk $ CommandSuccess (last erOutput), erLogs)
>>>>>>> a95df609

rollbackUpdate :: CommandEnv p -> ContMsg -> CommandState -> CommandM p ()
rollbackUpdate CommandEnv {..} ContMsg {..} CommandState {..}
  -- if step doesn't have a rollback function, no error thrown. Therefore, pact will be deleted
  -- from state.
 = do
    let newState = CommandState _csRefStore $ M.delete _cmTxId _csPacts
    liftIO $
        logLog _ceLogger "DEBUG" $
        "applyContinuation: rollbackUpdate: reaping pact " ++ show _cmTxId
    void $ liftIO $ swapMVar _ceState newState

continuationUpdate
  :: CommandEnv p
  -> ContMsg
  -> CommandState
  -> CommandPact
  -> PactExec
  -> CommandM p ()
continuationUpdate CommandEnv {..} ContMsg {..} CommandState {..} CommandPact {..} PactExec {..} = do
    let nextStep = _cmStep + 1
        isLast = nextStep >= _cpStepCount
        updateState pacts = CommandState _csRefStore pacts -- never loading modules during continuations
    if isLast
        then do
            liftIO $
                logLog _ceLogger "DEBUG" $
                "applyContinuation: continuationUpdate: reaping pact: " ++ show _cmTxId
            void $ liftIO $ swapMVar _ceState $ updateState $ M.delete _cmTxId _csPacts
        else do
            let newPact = CommandPact _cpTxId _cpContinuation _cpStepCount _cmStep _peYield
            liftIO $
                logLog _ceLogger "DEBUG" $
                "applyContinuation: updated state of pact " ++ show _cmTxId ++ ": " ++ show newPact
            void $ liftIO $ swapMVar _ceState $ updateState $ M.insert _cmTxId newPact _csPacts<|MERGE_RESOLUTION|>--- conflicted
+++ resolved
@@ -40,11 +40,7 @@
     -> Command a
     -> ProcessedCommand PublicMeta ParsedCode
     -> IO (CommandResult, [TxLog Value])
-<<<<<<< HEAD
-applyCmd _ _ _ _ _ ex cmd (ProcFail s) = return $ (jsonResult ex (cmdToRequestKey cmd) s, [])
-=======
 applyCmd _ _ _ _ _ ex cmd (ProcFail s) = return (jsonResult ex (cmdToRequestKey cmd) s, [])
->>>>>>> a95df609
 applyCmd logger conf dbv cv gasModel exMode _ (ProcSucc cmd) = do
     let pubMeta = _pMeta $ _cmdPayload cmd
         (ParsedDecimal gasPrice) = _pmGasPrice pubMeta
@@ -57,16 +53,9 @@
         Left e -> do
             logLog logger "ERROR" $ "tx failure for requestKey: " ++ show (cmdToRequestKey cmd)
                 ++ ": " ++ show e
-<<<<<<< HEAD
-            return ( (jsonResult exMode (cmdToRequestKey cmd) $
-                         CommandError "Command execution failed" (Just $ show e))
-                   , [])
-
-=======
             return (jsonResult exMode (cmdToRequestKey cmd) $
                          CommandError "Command execution failed" (Just $ show e)
                    , [])
->>>>>>> a95df609
 
 jsonResult :: ToJSON a => ExecutionMode -> RequestKey -> a -> CommandResult
 jsonResult ex cmd a = CommandResult cmd (exToTx ex) (toJSON a)
@@ -75,10 +64,6 @@
 exToTx (Transactional t) = Just t
 exToTx Local = Nothing
 
-<<<<<<< HEAD
--- runPayload :: Command (Payload PublicMeta ParsedCode) -> (CommandM p CommandResult, [TxLog Value])
-=======
->>>>>>> a95df609
 runPayload :: Command (Payload PublicMeta ParsedCode) -> CommandM p (CommandResult, [TxLog Value])
 runPayload c@Command{..} = case _pPayload _cmdPayload of
   Exec pm -> applyExec (cmdToRequestKey c) pm c
@@ -104,11 +89,7 @@
         Just cmdPact -> M.insert (_cpTxId cmdPact) cmdPact pacts
   void $ liftIO $ swapMVar _ceState $ CommandState (erRefStore pr) newPacts
   mapM_ (\p -> liftIO $ logLog _ceLogger "DEBUG" $ "applyExec: new pact added: " ++ show p) newCmdPact
-<<<<<<< HEAD
-  return $ (jsonResult _ceMode rk $ CommandSuccess (last (erOutput pr)), txLogs)
-=======
   return (jsonResult _ceMode rk $ CommandSuccess (last (erOutput pr)), txLogs)
->>>>>>> a95df609
 
 handlePactExec :: [Term Name] -> PactExec -> CommandM p (Maybe CommandPact)
 handlePactExec em PactExec {..} = do
@@ -170,11 +151,7 @@
                             if _cmRollback
                                 then rollbackUpdate env msg state
                                 else continuationUpdate env msg state pact exec
-<<<<<<< HEAD
-                            return ((jsonResult _ceMode rk $ CommandSuccess (last erOutput)), erLogs)
-=======
                             return (jsonResult _ceMode rk $ CommandSuccess (last erOutput), erLogs)
->>>>>>> a95df609
 
 rollbackUpdate :: CommandEnv p -> ContMsg -> CommandState -> CommandM p ()
 rollbackUpdate CommandEnv {..} ContMsg {..} CommandState {..}

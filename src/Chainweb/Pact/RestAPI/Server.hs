{-# LANGUAGE AllowAmbiguousTypes #-}
{-# LANGUAGE BangPatterns #-}
{-# LANGUAGE DataKinds #-}
{-# LANGUAGE GADTs #-}
{-# LANGUAGE KindSignatures #-}
{-# LANGUAGE OverloadedStrings #-}
{-# LANGUAGE ScopedTypeVariables #-}
{-# LANGUAGE TupleSections #-}
{-# LANGUAGE TypeApplications #-}
{-# OPTIONS_GHC -Wno-redundant-constraints #-}

module Chainweb.Pact.RestAPI.Server
( PactServerData
, PactServerData_
, SomePactServerData(..)
, somePactServerData
, pactServer
, somePactServer
, somePactServers
) where


import Control.Applicative
import Control.Concurrent.STM (atomically, retry)
import Control.Concurrent.STM.TVar
import Control.Lens ((^.))
import Control.Monad (when)
import Control.Monad.Catch hiding (Handler)
import Control.Monad.Reader
import Control.Monad.Trans.Maybe
import Data.Aeson
import Data.CAS
import Data.HashMap.Strict (HashMap)
import qualified Data.HashMap.Strict as HashMap
import qualified Data.ByteString.Lazy.Char8 as BSL8
import Data.List (find)
import Data.Maybe (catMaybes)
import Data.Singletons
import Data.Text (Text)
import Data.Text.Encoding
import qualified Data.Vector as V
import qualified GHC.Event as Ev
import Pact.Types.API
import Pact.Types.Command
import Prelude hiding (init, lookup)
import Servant

import Chainweb.BlockHeader
import Chainweb.ChainId
import Chainweb.Chainweb.ChainResources
import Chainweb.Chainweb.CutResources
import Chainweb.Cut
import qualified Chainweb.CutDB as CutDB
import Chainweb.Mempool.Mempool (MempoolBackend(..))
import Chainweb.Pact.BloomCache (TransactionBloomCache)
import qualified Chainweb.Pact.BloomCache as Bloom
import Chainweb.Pact.RestAPI
import Chainweb.RestAPI.Orphans ()
import Chainweb.RestAPI.Utils
import Chainweb.Payload
import Chainweb.Payload.PayloadStore
import Chainweb.Transaction (ChainwebTransaction, PayloadWithText(..))
import qualified Chainweb.TreeDB as TreeDB
import Chainweb.Version

------------------------------------------------------------------------------
type PactServerData logger cas =
    (CutResources logger cas, ChainResources logger, TransactionBloomCache)

newtype PactServerData_ (v :: ChainwebVersionT) (c :: ChainIdT) logger cas
    = PactServerData_ { _unPactServerData :: PactServerData logger cas }

data SomePactServerData = forall v c logger cas
    . (KnownChainwebVersionSymbol v,
       KnownChainIdSymbol c,
       PayloadCas cas)
    => SomePactServerData (PactServerData_ v c logger cas)


somePactServerData
    :: PayloadCas cas
    => ChainwebVersion
    -> ChainId
    -> PactServerData logger cas
    -> SomePactServerData
somePactServerData v cid db =
    case someChainwebVersionVal v of
      (SomeChainwebVersionT (Proxy :: Proxy vt)) ->
          case someChainIdVal cid of
              (SomeChainIdT (Proxy :: Proxy cidt)) ->
                  SomePactServerData (PactServerData_ @vt @cidt db)


pactServer
    :: forall v c cas logger
     . KnownChainwebVersionSymbol v
    => KnownChainIdSymbol c
    => PayloadCas cas
    => PactServerData logger cas
    -> Server (PactApi v c)
pactServer (cut, chain, bloom) =
    sendHandler mempool :<|>
    pollHandler cut cid chain bloom :<|>
    listenHandler cut cid chain bloom :<|>
    localHandler cut cid chain
  where
    cid = FromSing (SChainId :: Sing c)
    mempool = _chainResMempool chain


somePactServer :: SomePactServerData -> SomeServer
somePactServer (SomePactServerData (db :: PactServerData_ v c logger cas))
    = SomeServer (Proxy @(PactApi v c)) (pactServer @v @c $ _unPactServerData db)


somePactServers
    :: PayloadCas cas
    => ChainwebVersion
    -> [(ChainId, PactServerData logger cas)]
    -> SomeServer
somePactServers v =
    mconcat . fmap (somePactServer . uncurry (somePactServerData v))


sendHandler :: MempoolBackend ChainwebTransaction -> SubmitBatch -> Handler RequestKeys
sendHandler mempool (SubmitBatch cmds) =
    Handler $
    case traverse validateCommand cmds of
      Right enriched -> do
        liftIO $ mempoolInsert mempool $! V.fromList enriched
        return $! RequestKeys $ map cmdToRequestKey enriched
      Left err ->
        throwError $ err400 { errBody = "Validation failed: " <> BSL8.pack err }

pollHandler
    :: PayloadCas cas
    => CutResources logger cas
    -> ChainId
    -> ChainResources logger
    -> TransactionBloomCache
    -> Poll
    -> Handler PollResponses
pollHandler cutR cid chain bloomCache (Poll request) = liftIO $ do
    -- get current best cut
    cut <- CutDB._cut $ _cutResCutDb cutR
    PollResponses <$> internalPoll cutR cid chain bloomCache cut request


listenHandler
    :: PayloadCas cas
    => CutResources logger cas
    -> ChainId
    -> ChainResources logger
    -> TransactionBloomCache
    -> ListenerRequest
    -> Handler ApiResult
listenHandler cutR cid chain bloomCache (ListenerRequest key) =
    liftIO $ handleTimeout runListen
  where
    nullResponse = ApiResult (object []) Nothing Nothing

    runListen timedOut = go Nothing
      where
        go !prevCut = do
            m <- waitForNewCut prevCut
            case m of
                Nothing -> return nullResponse      -- timeout
                (Just cut) -> poll cut

        poll cut = do
            hm <- internalPoll cutR cid chain bloomCache cut [key]
            if HashMap.null hm
              then go (Just cut)
              else return $! snd $ head $ HashMap.toList hm

        waitForNewCut lastCut = atomically $ do
             -- TODO: we should compute greatest common ancestor here to bound the
             -- search
             t <- readTVar timedOut
             if t
                 then return Nothing
                 else Just <$> do
                     !cut <- CutDB._cutStm $ _cutResCutDb cutR
                     when (lastCut == Just cut) retry
                     return cut

    -- TODO: make configurable
    defaultTimeout = 120 * 1000000      -- two minutes

    handleTimeout m = bracket init cleanup (m . fst)
      where
        init = do
            !tv <- newTVarIO False
            mgr <- Ev.getSystemTimerManager
            !tkey <- Ev.registerTimeout mgr defaultTimeout $
                     atomically $ writeTVar tv True
            return $! (tv, tkey)
        cleanup (_, tkey) = do
            mgr <- Ev.getSystemTimerManager
            Ev.unregisterTimeout mgr tkey

-- TODO: reimplement local in terms of pact execution service
localHandler
    :: CutResources logger cas
    -> ChainId
    -> ChainResources logger
    -> Command Text
    -> Handler (CommandSuccess Value)
localHandler _ _ _ _ = unimplemented



------------------------------------------------------------------------------
internalPoll
    :: PayloadCas cas
    => CutResources logger cas
    -> ChainId
    -> ChainResources logger
    -> TransactionBloomCache
    -> Cut
    -> [RequestKey]
    -> IO (HashMap RequestKey ApiResult)
internalPoll cutR cid chain bloomCache cut requestKeys =
    toHashMap <$> mapM lookup requestKeys
  where
    lookup :: RequestKey -> IO (Maybe (RequestKey, ApiResult))
    lookup key =
        fmap (key,) <$> lookupRequestKey cid cut cutR chain bloomCache key
    toHashMap = HashMap.fromList . catMaybes


lookupRequestKey
    :: PayloadCas cas
    => ChainId
    -> Cut
    -> CutResources logger cas
    -> ChainResources logger
    -> TransactionBloomCache
    -> RequestKey
    -> IO (Maybe ApiResult)
lookupRequestKey cid cut cutResources chain bloomCache key = do
    -- get leaf block header for our chain from current best cut
    chainLeaf <- lookupCutM cid cut

    let leafHeight = _blockHeight chainLeaf
    let minHeight = boundHeight leafHeight

    -- walk backwards from there. Bound the number of blocks searched
    runMaybeT $ lookupRequestKeyInBlock cutResources chain bloomCache key
                                        minHeight chainLeaf

  where
    boundHeight h | h <= maxHeightDelta = 0
                  | otherwise = h - maxHeightDelta
    maxHeightDelta = 8192       -- TODO: configurable


lookupRequestKeyInBlock
    :: PayloadCas cas
    => CutResources logger cas  -- ^ cut resources
    -> ChainResources logger    -- ^ chain
    -> TransactionBloomCache    -- ^ bloom filter cache
    -> RequestKey               -- ^ key to search
    -> BlockHeight              -- ^ lowest block to search
    -> BlockHeader              -- ^ search starts here
    -> MaybeT IO ApiResult
lookupRequestKeyInBlock cutR chain bloomCache key minHeight = go
  where
    keyHash = unRequestKey key
    pdb = cutR ^. cutsCutDb . CutDB.cutDbPayloadCas
    go blockHeader = do
        -- bloom reports false positives, so if it says "no" we're sure the
        -- transaction is not in this block and we can skip decoding it.
        needToLook <- liftIO $ Bloom.member keyHash
                          (_blockHeight blockHeader, _blockHash blockHeader)
                          bloomCache
        if needToLook
          then lookupInPayload blockHeader
          else lookupParent blockHeader

    lookupInPayload blockHeader = do
        let payloadHash = _blockPayloadHash blockHeader
        (PayloadWithOutputs txsBs _ _ _ _ _) <- MaybeT $ casLookup pdb payloadHash
        txs <- mapM fromTx txsBs

        case find matchingHash txs of
            (Just (_cmd, (TransactionOutput output))) -> do

                -- this will be a HashedTxLogOutput containing a Value of
                -- of `CommandSuccess` or `CommandFailure`.
                -- The metadata could be used to track request time, chain metadata etc.

                val <- MaybeT $ return $ decodeStrict output
                return $! ApiResult val Nothing Nothing

            Nothing -> lookupParent blockHeader

    fromTx (tx, out) = do
        !tx' <- MaybeT (return (toPactTx tx))
        return $! (tx', out)
    matchingHash (cmd, _) = _cmdHash cmd == keyHash

    lookupParent blockHeader = do
        let parentHash = _blockParent blockHeader
        let bdb = _chainResBlockHeaderDb chain
        parentHeader <- liftIO $ TreeDB.lookupM bdb parentHash
        let parentHeight = _blockHeight parentHeader
        if parentHeight <= minHeight
          then empty
          else go parentHeader


toPactTx :: Transaction -> Maybe (Command Text)
toPactTx (Transaction b) = decodeStrict b

<<<<<<< HEAD
validateCommand :: Command Text -> Maybe (Command PayloadWithText)
=======

validateCommand :: Command Text -> Either String (Command PayloadWithText)
>>>>>>> d683ca83
validateCommand cmdText = let
  cmdBS = encodeUtf8 <$> cmdText
  in case verifyCommand cmdBS of
  ProcSucc cmd -> return $ (\bs -> PayloadWithText bs (_cmdPayload cmd)) <$> cmdBS
  ProcFail err -> Left $ err


unimplemented :: Handler a
unimplemented = throwError $ err501 { errBody = "unimplemented" }<|MERGE_RESOLUTION|>--- conflicted
+++ resolved
@@ -313,12 +313,7 @@
 toPactTx :: Transaction -> Maybe (Command Text)
 toPactTx (Transaction b) = decodeStrict b
 
-<<<<<<< HEAD
-validateCommand :: Command Text -> Maybe (Command PayloadWithText)
-=======
-
 validateCommand :: Command Text -> Either String (Command PayloadWithText)
->>>>>>> d683ca83
 validateCommand cmdText = let
   cmdBS = encodeUtf8 <$> cmdText
   in case verifyCommand cmdBS of
